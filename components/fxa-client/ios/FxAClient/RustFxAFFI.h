--- conflicted
+++ resolved
@@ -85,7 +85,6 @@
                           bool ignore_cache,
                           FxAError *_Nonnull out);
 
-<<<<<<< HEAD
 FxARustBuffer fxa_get_devices(FirefoxAccountHandle handle,
                               FxAError *_Nonnull out);
 
@@ -124,17 +123,11 @@
                              int32_t capabilities_len,
                              FxAError *_Nonnull out);
 
-=======
->>>>>>> 4d5cff4f
 void fxa_migrate_from_session_token(FirefoxAccountHandle handle,
                                     const char *_Nonnull sessionToken,
                                     const char *_Nonnull kSync,
                                     const char *_Nonnull kXCS,
-<<<<<<< HEAD
-                                    bool copySessionToken,
-=======
                                     uint8_t copySessionToken,
->>>>>>> 4d5cff4f
                                     FxAError *_Nonnull out);
 
 char *_Nullable fxa_get_token_server_endpoint_url(FirefoxAccountHandle handle,
