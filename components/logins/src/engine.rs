/* This Source Code Form is subject to the terms of the Mozilla Public
 * License, v. 2.0. If a copy of the MPL was not distributed with this
 * file, You can obtain one at http://mozilla.org/MPL/2.0/. */

use crate::db::CLONE_ENTIRE_MIRROR_SQL;
use crate::encryption::EncryptorDecryptor;
use crate::error::*;
use crate::login::{LocalLogin, Login, MirrorLogin, SyncLoginData, SyncStatus};
use crate::schema;
use crate::update_plan::UpdatePlan;
use crate::LoginDb;
use crate::LoginStore;
use rusqlite::NO_PARAMS;
use sql_support::SqlInterruptScope;
use sql_support::{self, ConnExt};
use std::collections::HashSet;
use std::sync::Arc;
use sync15::{
    telemetry, CollSyncIds, CollectionRequest, EngineSyncAssociation, IncomingChangeset,
    OutgoingChangeset, Payload, ServerTimestamp, SyncEngine,
};
use sync_guid::Guid;

// The sync engine.
pub struct LoginsSyncEngine {
    pub store: Arc<LoginStore>,
    pub scope: sql_support::SqlInterruptScope,
    encdec: Option<EncryptorDecryptor>,
}

<<<<<<< HEAD
impl<'a> LoginsSyncEngine<'a> {
    pub fn new(store: &'a PasswordStore) -> Self {
        let scope = store.db.begin_interrupt_scope();
        Self {
            store,
            scope,
            encdec: None,
        }
=======
impl LoginsSyncEngine {
    pub fn new(store: Arc<LoginStore>) -> Self {
        let scope = store.db.lock().unwrap().begin_interrupt_scope();
        Self { store, scope }
>>>>>>> b43d9044
    }

    fn reconcile(
        &self,
        records: Vec<SyncLoginData>,
        server_now: ServerTimestamp,
        telem: &mut telemetry::EngineIncoming,
        scope: &SqlInterruptScope,
    ) -> Result<UpdatePlan> {
        let mut plan = UpdatePlan::default();

        for mut record in records {
            scope.err_if_interrupted()?;
            log::debug!("Processing remote change {}", record.guid());
            let upstream = if let Some(inbound) = record.inbound.0.take() {
                inbound
            } else {
                log::debug!("Processing inbound deletion (always prefer)");
                plan.plan_delete(record.guid.clone());
                continue;
            };
            let upstream_time = record.inbound.1;
            match (record.mirror.take(), record.local.take()) {
                (Some(mirror), Some(local)) => {
                    log::debug!("  Conflict between remote and local, Resolving with 3WM");
                    plan.plan_three_way_merge(local, mirror, upstream, upstream_time, server_now);
                    telem.reconciled(1);
                }
                (Some(_mirror), None) => {
                    log::debug!("  Forwarding mirror to remote");
                    plan.plan_mirror_update(upstream, upstream_time);
                    telem.applied(1);
                }
                (None, Some(local)) => {
                    log::debug!("  Conflicting record without shared parent, using newer");
                    plan.plan_two_way_merge(&local.login, (upstream, upstream_time));
                    telem.reconciled(1);
                }
                (None, None) => {
                    if let Some(dupe) = self.store.db.lock().unwrap().find_dupe(&upstream)? {
                        log::debug!(
                            "  Incoming record {} was is a dupe of local record {}",
                            upstream.guid(),
                            dupe.guid()
                        );
                        plan.plan_two_way_merge(&dupe, (upstream, upstream_time));
                    } else {
                        log::debug!("  No dupe found, inserting into mirror");
                        plan.plan_mirror_insert(upstream, upstream_time, false);
                    }
                    telem.applied(1);
                }
            }
        }
        Ok(plan)
    }

    fn execute_plan(&self, plan: UpdatePlan, scope: &SqlInterruptScope) -> Result<()> {
        // Because rusqlite want a mutable reference to create a transaction
        // (as a way to save us from ourselves), we side-step that by creating
        // it manually.
        let db = self.store.db.lock().unwrap();
        let tx = db.unchecked_transaction()?;
        plan.execute(&tx, scope)?;
        tx.commit()?;
        Ok(())
    }

    // Fetch all the data for the provided IDs.
    // TODO: Might be better taking a fn instead of returning all of it... But that func will likely
    // want to insert stuff while we're doing this so ugh.
    fn fetch_login_data(
        &self,
        records: &[(sync15::Payload, ServerTimestamp)],
        telem: &mut telemetry::EngineIncoming,
        scope: &SqlInterruptScope,
        encdec: &EncryptorDecryptor,
    ) -> Result<Vec<SyncLoginData>> {
        let mut sync_data = Vec::with_capacity(records.len());
        {
            let mut seen_ids: HashSet<Guid> = HashSet::with_capacity(records.len());
            for incoming in records.iter() {
                if seen_ids.contains(&incoming.0.id) {
                    throw!(ErrorKind::DuplicateGuid(incoming.0.id.to_string()))
                }
                seen_ids.insert(incoming.0.id.clone());
                match SyncLoginData::from_payload(incoming.0.clone(), incoming.1, encdec) {
                    Ok(v) => sync_data.push(v),
                    Err(e) => {
                        log::error!("Failed to deserialize record {:?}: {}", incoming.0.id, e);
                        // Ideally we'd track new_failed, but it's unclear how
                        // much value it has.
                        telem.failed(1);
                    }
                }
            }
        }
        scope.err_if_interrupted()?;

        sql_support::each_chunk_mapped(
            &records,
            |r| r.0.id.as_str(),
            |chunk, offset| -> Result<()> {
                // pairs the bound parameter for the guid with an integer index.
                let values_with_idx = sql_support::repeat_display(chunk.len(), ",", |i, f| {
                    write!(f, "({},?)", i + offset)
                });
                let query = format!(
                    "WITH to_fetch(guid_idx, fetch_guid) AS (VALUES {vals})
                     SELECT
                         {common_cols},
                         is_overridden,
                         server_modified,
                         NULL as local_modified,
                         NULL as is_deleted,
                         NULL as sync_status,
                         1 as is_mirror,
                         to_fetch.guid_idx as guid_idx
                     FROM loginsM
                     JOIN to_fetch
                         ON loginsM.guid = to_fetch.fetch_guid

                     UNION ALL

                     SELECT
                         {common_cols},
                         NULL as is_overridden,
                         NULL as server_modified,
                         local_modified,
                         is_deleted,
                         sync_status,
                         0 as is_mirror,
                         to_fetch.guid_idx as guid_idx
                     FROM loginsL
                     JOIN to_fetch
                         ON loginsL.guid = to_fetch.fetch_guid",
                    // give each VALUES item 2 entries, an index and the parameter.
                    vals = values_with_idx,
                    common_cols = schema::COMMON_COLS,
                );

                let db = &self.store.db.lock().unwrap();
                let mut stmt = db.prepare(&query)?;

                let rows = stmt.query_and_then(chunk, |row| {
                    let guid_idx_i = row.get::<_, i64>("guid_idx")?;
                    // Hitting this means our math is wrong...
                    assert!(guid_idx_i >= 0);

                    let guid_idx = guid_idx_i as usize;
                    let is_mirror: bool = row.get("is_mirror")?;
                    if is_mirror {
                        sync_data[guid_idx].set_mirror(MirrorLogin::from_row(row)?)?;
                    } else {
                        sync_data[guid_idx].set_local(LocalLogin::from_row(row)?)?;
                    }
                    scope.err_if_interrupted()?;
                    Ok(())
                })?;
                // `rows` is an Iterator<Item = Result<()>>, so we need to collect to handle the errors.
                rows.collect::<Result<_>>()?;
                Ok(())
            },
        )?;
        Ok(sync_data)
    }

    fn fetch_outgoing(
        &self,
        st: ServerTimestamp,
        scope: &SqlInterruptScope,
        encdec: &EncryptorDecryptor,
    ) -> Result<OutgoingChangeset> {
        // Taken from iOS. Arbitrarily large, so that clients that want to
        // process deletions first can; for us it doesn't matter.
        const TOMBSTONE_SORTINDEX: i32 = 5_000_000;
        const DEFAULT_SORTINDEX: i32 = 1;
        let mut outgoing = OutgoingChangeset::new("passwords", st);
        let db = self.store.db.lock().unwrap();
        let mut stmt = db.prepare_cached(&format!(
            "SELECT * FROM loginsL WHERE sync_status IS NOT {synced}",
            synced = SyncStatus::Synced as u8
        ))?;
        let rows = stmt.query_and_then(NO_PARAMS, |row| {
            scope.err_if_interrupted()?;
            Ok(if row.get::<_, bool>("is_deleted")? {
                Payload::new_tombstone(row.get::<_, String>("guid")?)
                    .with_sortindex(TOMBSTONE_SORTINDEX)
            } else {
                Login::from_row(row)?
                    .into_payload(encdec)?
                    .with_sortindex(DEFAULT_SORTINDEX)
            })
        })?;
        outgoing.changes = rows.collect::<Result<_>>()?;

        Ok(outgoing)
    }

    fn do_apply_incoming(
        &self,
        inbound: IncomingChangeset,
        telem: &mut telemetry::Engine,
        scope: &SqlInterruptScope,
        encdec: &EncryptorDecryptor,
    ) -> Result<OutgoingChangeset> {
        let mut incoming_telemetry = telemetry::EngineIncoming::new();
        let data =
            self.fetch_login_data(&inbound.changes, &mut incoming_telemetry, scope, encdec)?;
        let plan = {
            let result = self.reconcile(data, inbound.timestamp, &mut incoming_telemetry, scope);
            telem.incoming(incoming_telemetry);
            result
        }?;
        self.execute_plan(plan, scope)?;
        self.fetch_outgoing(inbound.timestamp, scope, encdec)
    }

    fn set_last_sync(&self, db: &LoginDb, last_sync: ServerTimestamp) -> Result<()> {
        log::debug!("Updating last sync to {}", last_sync);
        let last_sync_millis = last_sync.as_millis() as i64;
        db.put_meta(schema::LAST_SYNC_META_KEY, &last_sync_millis)
    }

    fn get_last_sync(&self, db: &LoginDb) -> Result<Option<ServerTimestamp>> {
        let millis = db.get_meta::<i64>(schema::LAST_SYNC_META_KEY)?.unwrap();
        Ok(Some(ServerTimestamp(millis)))
    }

    pub fn set_global_state(&self, state: &Option<String>) -> Result<()> {
        let to_write = match state {
            Some(ref s) => s,
            None => "",
        };
        let db = self.store.db.lock().unwrap();
        db.put_meta(schema::GLOBAL_STATE_META_KEY, &to_write)
    }

    pub fn get_global_state(&self) -> Result<Option<String>> {
        let db = self.store.db.lock().unwrap();
        db.get_meta::<String>(schema::GLOBAL_STATE_META_KEY)
    }

    fn mark_as_synchronized(
        &self,
        guids: &[&str],
        ts: ServerTimestamp,
        scope: &SqlInterruptScope,
    ) -> Result<()> {
        let db = self.store.db.lock().unwrap();
        let tx = db.unchecked_transaction()?;
        sql_support::each_chunk(guids, |chunk, _| -> Result<()> {
            db.execute(
                &format!(
                    "DELETE FROM loginsM WHERE guid IN ({vars})",
                    vars = sql_support::repeat_sql_vars(chunk.len())
                ),
                chunk,
            )?;
            scope.err_if_interrupted()?;

            db.execute(
                &format!(
                    "INSERT OR IGNORE INTO loginsM (
                         {common_cols}, is_overridden, server_modified
                     )
                     SELECT {common_cols}, 0, {modified_ms_i64}
                     FROM loginsL
                     WHERE is_deleted = 0 AND guid IN ({vars})",
                    common_cols = schema::COMMON_COLS,
                    modified_ms_i64 = ts.as_millis() as i64,
                    vars = sql_support::repeat_sql_vars(chunk.len())
                ),
                chunk,
            )?;
            scope.err_if_interrupted()?;

            db.execute(
                &format!(
                    "DELETE FROM loginsL WHERE guid IN ({vars})",
                    vars = sql_support::repeat_sql_vars(chunk.len())
                ),
                chunk,
            )?;
            scope.err_if_interrupted()?;
            Ok(())
        })?;
        self.set_last_sync(&db, ts)?;
        tx.commit()?;
        Ok(())
    }

    // This exists here as a public function so the store can call it. Ideally
    // the store would not do that :) Then it can go back into the sync trait
    // and return an anyhow::Result
    pub fn do_reset(&self, assoc: &EngineSyncAssociation) -> Result<()> {
        log::info!("Executing reset on password engine!");
        let db = self.store.db.lock().unwrap();
        let tx = db.unchecked_transaction()?;
        db.execute_all(&[
            &CLONE_ENTIRE_MIRROR_SQL,
            "DELETE FROM loginsM",
            &format!("UPDATE loginsL SET sync_status = {}", SyncStatus::New as u8),
        ])?;
        self.set_last_sync(&db, ServerTimestamp(0))?;
        match assoc {
            EngineSyncAssociation::Disconnected => {
                db.delete_meta(schema::GLOBAL_SYNCID_META_KEY)?;
                db.delete_meta(schema::COLLECTION_SYNCID_META_KEY)?;
            }
            EngineSyncAssociation::Connected(ids) => {
                db.put_meta(schema::GLOBAL_SYNCID_META_KEY, &ids.global)?;
                db.put_meta(schema::COLLECTION_SYNCID_META_KEY, &ids.coll)?;
            }
        };
        db.delete_meta(schema::GLOBAL_STATE_META_KEY)?;
        tx.commit()?;
        Ok(())
    }
}

impl SyncEngine for LoginsSyncEngine {
    fn collection_name(&self) -> std::borrow::Cow<'static, str> {
        "passwords".into()
    }

    fn set_local_encryption_key(&mut self, key: &str) -> anyhow::Result<()> {
        self.encdec = Some(EncryptorDecryptor::new(key)?);
        Ok(())
    }

    fn apply_incoming(
        &self,
        inbound: Vec<IncomingChangeset>,
        telem: &mut telemetry::Engine,
    ) -> anyhow::Result<OutgoingChangeset> {
        assert_eq!(inbound.len(), 1, "logins only requests one item");
        let inbound = inbound.into_iter().next().unwrap();
        let encdec = match &self.encdec {
            Some(encdec) => encdec,
            None => throw!(ErrorKind::EncryptionKeyMissing),
        };
        Ok(self.do_apply_incoming(inbound, telem, &self.scope, &encdec)?)
    }

    fn sync_finished(
        &self,
        new_timestamp: ServerTimestamp,
        records_synced: Vec<Guid>,
    ) -> anyhow::Result<()> {
        self.mark_as_synchronized(
            &records_synced.iter().map(Guid::as_str).collect::<Vec<_>>(),
            new_timestamp,
            &self.scope,
        )?;
        Ok(())
    }

    fn get_collection_requests(
        &self,
        server_timestamp: ServerTimestamp,
    ) -> anyhow::Result<Vec<CollectionRequest>> {
        let db = self.store.db.lock().unwrap();
        let since = self.get_last_sync(&db)?.unwrap_or_default();
        Ok(if since == server_timestamp {
            vec![]
        } else {
            vec![CollectionRequest::new("passwords").full().newer_than(since)]
        })
    }

    fn get_sync_assoc(&self) -> anyhow::Result<EngineSyncAssociation> {
        let db = self.store.db.lock().unwrap();
        let global = db.get_meta(schema::GLOBAL_SYNCID_META_KEY)?;
        let coll = db.get_meta(schema::COLLECTION_SYNCID_META_KEY)?;
        Ok(if let (Some(global), Some(coll)) = (global, coll) {
            EngineSyncAssociation::Connected(CollSyncIds { global, coll })
        } else {
            EngineSyncAssociation::Disconnected
        })
    }

    fn reset(&self, assoc: &EngineSyncAssociation) -> anyhow::Result<()> {
        self.do_reset(assoc)?;
        Ok(())
    }

    fn wipe(&self) -> anyhow::Result<()> {
        let db = self.store.db.lock().unwrap();
        db.wipe(&self.scope)?;
        Ok(())
    }
}

#[cfg(test)]
mod tests {
    use super::*;
<<<<<<< HEAD
    use crate::db::test_utils::insert_login;
    use crate::encryption::test_utils::{decrypt, TEST_ENCRYPTOR};
    use crate::login::test_utils::login;
    use crate::store::PasswordStore;
    use std::collections::HashMap;

    // Wrap sync functions for easier testing
    fn run_fetch_login_data(
        store: &PasswordStore,
        records: &[(sync15::Payload, ServerTimestamp)],
    ) -> (Vec<SyncLoginData>, telemetry::EngineIncoming) {
        let engine = LoginsSyncEngine::new(&store);
        let scope = store.db.begin_interrupt_scope();
=======
    use crate::store::LoginStore;
    #[test]
    fn test_bad_record() {
        let store = Arc::new(LoginStore::new_in_memory(Some("testing")).unwrap());
        let engine = LoginsSyncEngine::new(Arc::clone(&store));
>>>>>>> b43d9044
        let mut telem = sync15::telemetry::EngineIncoming::new();
        (
            engine
                .fetch_login_data(records, &mut telem, &scope, &TEST_ENCRYPTOR)
                .unwrap(),
            telem,
        )
    }

    fn run_fetch_outgoing(store: &PasswordStore) -> OutgoingChangeset {
        let engine = LoginsSyncEngine::new(&store);
        engine
            .fetch_outgoing(
                sync15::ServerTimestamp(10000),
                &store.db.begin_interrupt_scope(),
                &TEST_ENCRYPTOR,
            )
            .unwrap()
    }

    #[test]
    fn test_fetch_login_data() {
        // Test some common cases with fetch_login data
        let store = PasswordStore::new_in_memory().unwrap();
        insert_login(&store.db, "updated_remotely", None, Some("password"));
        insert_login(&store.db, "deleted_remotely", None, Some("password"));
        insert_login(
            &store.db,
            "three_way_merge",
            Some("new-local-password"),
            Some("password"),
        );

        let (res, _) = run_fetch_login_data(
            &store,
            &[
                (
                    sync15::Payload::new_tombstone("deleted_remotely"),
                    sync15::ServerTimestamp(10000),
                ),
                (
                    login("added_remotely", "password")
                        .into_payload(&TEST_ENCRYPTOR)
                        .unwrap(),
                    sync15::ServerTimestamp(10000),
                ),
                (
                    login("updated_remotely", "new-password")
                        .into_payload(&TEST_ENCRYPTOR)
                        .unwrap(),
<<<<<<< HEAD
                    sync15::ServerTimestamp(10000),
                ),
                (
                    login("three_way_merge", "new-remote-password")
                        .into_payload(&TEST_ENCRYPTOR)
                        .unwrap(),
                    sync15::ServerTimestamp(10000),
                ),
            ],
        );
        // For simpler testing, extract/decrypt passwords and put them in a hash map
        #[derive(Debug, PartialEq)]
        struct SyncPasswords {
            local: Option<String>,
            mirror: Option<String>,
            inbound: Option<String>,
        }
        let extracted_passwords: HashMap<String, SyncPasswords> = res
            .into_iter()
            .map(|sync_login_data| {
                let mut guids_seen = HashSet::new();
                let passwords = SyncPasswords {
                    local: sync_login_data.local.map(|local_login| {
                        guids_seen.insert(local_login.login.guid.to_string());
                        decrypt(&local_login.login.password_enc)
                    }),
                    mirror: sync_login_data.mirror.map(|mirror_login| {
                        guids_seen.insert(mirror_login.login.guid.to_string());
                        decrypt(&mirror_login.login.password_enc)
                    }),
                    inbound: sync_login_data.inbound.0.map(|login| {
                        guids_seen.insert(login.guid.to_string());
                        decrypt(&login.password_enc)
                    }),
                };
                (guids_seen.into_iter().next().unwrap(), passwords)
            })
            .collect();

        assert_eq!(extracted_passwords.len(), 4);
        assert_eq!(
            extracted_passwords.get("added_remotely").unwrap(),
            &SyncPasswords {
                local: None,
                mirror: None,
                inbound: Some("password".into()),
            }
        );
        assert_eq!(
            extracted_passwords.get("updated_remotely").unwrap(),
            &SyncPasswords {
                local: None,
                mirror: Some("password".into()),
                inbound: Some("new-password".into()),
            }
        );
        assert_eq!(
            extracted_passwords.get("deleted_remotely").unwrap(),
            &SyncPasswords {
                local: None,
                mirror: Some("password".into()),
                inbound: None,
            }
        );
        assert_eq!(
            extracted_passwords.get("three_way_merge").unwrap(),
            &SyncPasswords {
                local: Some("new-local-password".into()),
                mirror: Some("password".into()),
                inbound: Some("new-remote-password".into()),
            }
        );
    }

    #[test]
    fn test_fetch_outgoing() {
        let store = PasswordStore::new_in_memory().unwrap();
        insert_login(&store.db, "changed", Some("new-password"), Some("password"));
        insert_login(&store.db, "unchanged", None, Some("password"));
        insert_login(&store.db, "added", Some("password"), None);
        insert_login(&store.db, "deleted", None, Some("password"));
        store.db.delete("deleted").unwrap();

        let changeset = run_fetch_outgoing(&store);
        let changes: HashMap<String, &Payload> = changeset
            .changes
            .iter()
            .map(|p| (p.id.to_string(), p))
            .collect();
        assert_eq!(changes.len(), 3);
        assert_eq!(changes["added"].data.get("password").unwrap(), "password");
        assert_eq!(
            changes["changed"].data.get("password").unwrap(),
            "new-password"
        );
        assert!(changes["deleted"].deleted);
        assert!(!changes["added"].deleted);
        assert!(!changes["changed"].deleted);
    }

    #[test]
    fn test_bad_record() {
        let store = PasswordStore::new_in_memory().unwrap();
        let (res, telem) = run_fetch_login_data(
            &store,
            &[
                // tombstone
                (
                    sync15::Payload::new_tombstone("dummy_000001"),
                    sync15::ServerTimestamp(10000),
                ),
                // invalid
                (
                    sync15::Payload::from_json(serde_json::json!({
                        "id": "dummy_000002",
                        "garbage": "data",
                        "etc": "not a login"
                    }))
                    .unwrap(),
                    sync15::ServerTimestamp(10000),
                ),
                // valid
                (
                    sync15::Payload::from_json(serde_json::json!({
                        "id": "dummy_000003",
                        "formSubmitURL": "https://www.example.com/submit",
                        "hostname": "https://www.example.com",
                        "username": "test",
                        "password": "test",
                    }))
                    .unwrap(),
                    sync15::ServerTimestamp(10000),
                ),
            ],
        );
=======
                        sync15::ServerTimestamp(10000),
                    ),
                ],
                &mut telem,
                &engine.scope,
            )
            .unwrap();
>>>>>>> b43d9044
        assert_eq!(telem.get_failed(), 1);
        assert_eq!(res.len(), 2);
        assert_eq!(res[0].guid, "dummy_000001");
        assert_eq!(res[1].guid, "dummy_000003");
    }
}<|MERGE_RESOLUTION|>--- conflicted
+++ resolved
@@ -28,21 +28,14 @@
     encdec: Option<EncryptorDecryptor>,
 }
 
-<<<<<<< HEAD
-impl<'a> LoginsSyncEngine<'a> {
-    pub fn new(store: &'a PasswordStore) -> Self {
-        let scope = store.db.begin_interrupt_scope();
+impl LoginsSyncEngine {
+    pub fn new(store: Arc<LoginStore>) -> Self {
+        let scope = store.db.lock().unwrap().begin_interrupt_scope();
         Self {
             store,
             scope,
             encdec: None,
         }
-=======
-impl LoginsSyncEngine {
-    pub fn new(store: Arc<LoginStore>) -> Self {
-        let scope = store.db.lock().unwrap().begin_interrupt_scope();
-        Self { store, scope }
->>>>>>> b43d9044
     }
 
     fn reconcile(
@@ -440,42 +433,33 @@
 #[cfg(test)]
 mod tests {
     use super::*;
-<<<<<<< HEAD
     use crate::db::test_utils::insert_login;
     use crate::encryption::test_utils::{decrypt, TEST_ENCRYPTOR};
     use crate::login::test_utils::login;
-    use crate::store::PasswordStore;
     use std::collections::HashMap;
+    use std::sync::Arc;
 
     // Wrap sync functions for easier testing
     fn run_fetch_login_data(
-        store: &PasswordStore,
+        store: LoginStore,
         records: &[(sync15::Payload, ServerTimestamp)],
     ) -> (Vec<SyncLoginData>, telemetry::EngineIncoming) {
-        let engine = LoginsSyncEngine::new(&store);
-        let scope = store.db.begin_interrupt_scope();
-=======
-    use crate::store::LoginStore;
-    #[test]
-    fn test_bad_record() {
-        let store = Arc::new(LoginStore::new_in_memory(Some("testing")).unwrap());
-        let engine = LoginsSyncEngine::new(Arc::clone(&store));
->>>>>>> b43d9044
+        let engine = LoginsSyncEngine::new(Arc::new(store));
         let mut telem = sync15::telemetry::EngineIncoming::new();
         (
             engine
-                .fetch_login_data(records, &mut telem, &scope, &TEST_ENCRYPTOR)
+                .fetch_login_data(records, &mut telem, &engine.scope, &TEST_ENCRYPTOR)
                 .unwrap(),
             telem,
         )
     }
 
-    fn run_fetch_outgoing(store: &PasswordStore) -> OutgoingChangeset {
-        let engine = LoginsSyncEngine::new(&store);
+    fn run_fetch_outgoing(store: LoginStore) -> OutgoingChangeset {
+        let engine = LoginsSyncEngine::new(Arc::new(store));
         engine
             .fetch_outgoing(
                 sync15::ServerTimestamp(10000),
-                &store.db.begin_interrupt_scope(),
+                &engine.scope,
                 &TEST_ENCRYPTOR,
             )
             .unwrap()
@@ -484,18 +468,28 @@
     #[test]
     fn test_fetch_login_data() {
         // Test some common cases with fetch_login data
-        let store = PasswordStore::new_in_memory().unwrap();
-        insert_login(&store.db, "updated_remotely", None, Some("password"));
-        insert_login(&store.db, "deleted_remotely", None, Some("password"));
+        let store = LoginStore::new_in_memory().unwrap();
         insert_login(
-            &store.db,
+            &store.db.lock().unwrap(),
+            "updated_remotely",
+            None,
+            Some("password"),
+        );
+        insert_login(
+            &store.db.lock().unwrap(),
+            "deleted_remotely",
+            None,
+            Some("password"),
+        );
+        insert_login(
+            &store.db.lock().unwrap(),
             "three_way_merge",
             Some("new-local-password"),
             Some("password"),
         );
 
         let (res, _) = run_fetch_login_data(
-            &store,
+            store,
             &[
                 (
                     sync15::Payload::new_tombstone("deleted_remotely"),
@@ -511,7 +505,6 @@
                     login("updated_remotely", "new-password")
                         .into_payload(&TEST_ENCRYPTOR)
                         .unwrap(),
-<<<<<<< HEAD
                     sync15::ServerTimestamp(10000),
                 ),
                 (
@@ -535,15 +528,15 @@
                 let mut guids_seen = HashSet::new();
                 let passwords = SyncPasswords {
                     local: sync_login_data.local.map(|local_login| {
-                        guids_seen.insert(local_login.login.guid.to_string());
+                        guids_seen.insert(local_login.login.id);
                         decrypt(&local_login.login.password_enc)
                     }),
                     mirror: sync_login_data.mirror.map(|mirror_login| {
-                        guids_seen.insert(mirror_login.login.guid.to_string());
+                        guids_seen.insert(mirror_login.login.id);
                         decrypt(&mirror_login.login.password_enc)
                     }),
                     inbound: sync_login_data.inbound.0.map(|login| {
-                        guids_seen.insert(login.guid.to_string());
+                        guids_seen.insert(login.id);
                         decrypt(&login.password_enc)
                     }),
                 };
@@ -588,14 +581,24 @@
 
     #[test]
     fn test_fetch_outgoing() {
-        let store = PasswordStore::new_in_memory().unwrap();
-        insert_login(&store.db, "changed", Some("new-password"), Some("password"));
-        insert_login(&store.db, "unchanged", None, Some("password"));
-        insert_login(&store.db, "added", Some("password"), None);
-        insert_login(&store.db, "deleted", None, Some("password"));
-        store.db.delete("deleted").unwrap();
-
-        let changeset = run_fetch_outgoing(&store);
+        let store = LoginStore::new_in_memory().unwrap();
+        insert_login(
+            &store.db.lock().unwrap(),
+            "changed",
+            Some("new-password"),
+            Some("password"),
+        );
+        insert_login(
+            &store.db.lock().unwrap(),
+            "unchanged",
+            None,
+            Some("password"),
+        );
+        insert_login(&store.db.lock().unwrap(), "added", Some("password"), None);
+        insert_login(&store.db.lock().unwrap(), "deleted", None, Some("password"));
+        store.db.lock().unwrap().delete("deleted").unwrap();
+
+        let changeset = run_fetch_outgoing(store);
         let changes: HashMap<String, &Payload> = changeset
             .changes
             .iter()
@@ -614,9 +617,9 @@
 
     #[test]
     fn test_bad_record() {
-        let store = PasswordStore::new_in_memory().unwrap();
+        let store = LoginStore::new_in_memory().unwrap();
         let (res, telem) = run_fetch_login_data(
-            &store,
+            store,
             &[
                 // tombstone
                 (
@@ -647,15 +650,6 @@
                 ),
             ],
         );
-=======
-                        sync15::ServerTimestamp(10000),
-                    ),
-                ],
-                &mut telem,
-                &engine.scope,
-            )
-            .unwrap();
->>>>>>> b43d9044
         assert_eq!(telem.get_failed(), 1);
         assert_eq!(res.len(), 2);
         assert_eq!(res[0].guid, "dummy_000001");
